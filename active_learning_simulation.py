--- conflicted
+++ resolved
@@ -33,23 +33,12 @@
 train_full_dataset_baseline = True # Enable to run the model with all labelled data to establish maximum performance baseline
 
 ## Active Learning Algorithm Parameters ##
-<<<<<<< HEAD
-NUM_TRAIN_AL_ITERATIONS = 10 # Number of Train/AL iterations to run for each algorithm for budget strategy
-al_algorithms = ['random', 'typiclust'] # Active Learning algorithms to run
-algorithm_abbreviations = { # Abbreviations for each algorithm, used for file naming
-    'random': 'ran',
-    'uncertainty': 'unc',
-    'typiclust': 'typ',
-    'margin': 'mar',      # Example additional algorithm, not implemented yet
-    'entropy': 'ent'      # Example additional algorithm, not implemented yet
-=======
 AL_ALGORITHMS = {
     'random': {"active": True},
     'uncertainty': {"active": True},
     'typiclust': {"active": False},
     'margin': {"active": False}, # Example additional algorithm, not implemented yet
     'entropy': {"active": False} # Example additional algorithm, not implemented yet
->>>>>>> 68dcf1d0
 }
 
 ## Budget Strategy Parameters ##
