--- conflicted
+++ resolved
@@ -102,11 +102,7 @@
             correct += (predicted == labels).sum().item()
     return (100 * correct / total)
 
-<<<<<<< HEAD
-def train_model(device, model, epochs, train_loader, val_loader, print_iteration_epochs=False, hyperparameters={}):
-=======
 def train_model(device, model, epochs, train_loader, val_loader):
->>>>>>> a9460dc9
     """
     Train model on the training set and evaluate on the validation set for a specified number of epochs.
 
