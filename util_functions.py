--- conflicted
+++ resolved
@@ -362,11 +362,8 @@
 
             # Initialize typiclust object if typiclust AL algorithm is selected
             if al_algorithm == "typiclust":
-<<<<<<< HEAD
                 typiclust = Typiclust(initial_labeled_size=initial_label_size, device=device, n_components=50)
-=======
-                typiclust = Typiclust(typiclust_backbone, initial_labeled_size=budget_initial_size, device=device)
->>>>>>> 68dcf1d0
+
 
 
         ### Train Model on Labelled Data and Evaluate on Test Data ###
